/**
 * Copyright 2015 Confluent Inc.
 *
 * Licensed under the Apache License, Version 2.0 (the "License");
 * you may not use this file except in compliance with the License.
 * You may obtain a copy of the License at
 *
 * http://www.apache.org/licenses/LICENSE-2.0
 *
 * Unless required by applicable law or agreed to in writing, software
 * distributed under the License is distributed on an "AS IS" BASIS,
 * WITHOUT WARRANTIES OR CONDITIONS OF ANY KIND, either express or implied.
 * See the License for the specific language governing permissions and
 * limitations under the License.
 **/

package io.confluent.connect.jdbc;

import org.apache.kafka.connect.connector.ConnectorContext;
import org.apache.kafka.connect.errors.ConnectException;
import org.slf4j.Logger;
import org.slf4j.LoggerFactory;

import java.sql.Connection;
import java.sql.SQLException;
import java.util.ArrayList;
import java.util.Arrays;
import java.util.List;
import java.util.Set;
import java.util.concurrent.CountDownLatch;
import java.util.concurrent.TimeUnit;

/**
 * Thread that monitors the database for changes to the set of tables in the database that this
 * connector should load data from.
 */
public class TableMonitorThread extends Thread {
  private static final Logger log = LoggerFactory.getLogger(TableMonitorThread.class);

  private final Connection db;
  private final ConnectorContext context;
  private final CountDownLatch shutdownLatch;
  private final long pollMs;
  private Set<String> whitelist;
  private Set<String> blacklist;
  private List<String> tables;
  private Set<String> table_types;

  public TableMonitorThread(Connection db, ConnectorContext context, long pollMs,
                            Set<String> whitelist, Set<String> blacklist, Set<String> table_types) {
    this.db = db;
    this.context = context;
    this.shutdownLatch = new CountDownLatch(1);
    this.pollMs = pollMs;
    this.whitelist = whitelist;
    this.blacklist = blacklist;
    this.tables = null;
    this.table_types = table_types;
  }

  @Override
  public void run() {
    while (shutdownLatch.getCount() > 0) {
      if (updateTables()) {
        context.requestTaskReconfiguration();
      }

      try {
        boolean shuttingDown = shutdownLatch.await(pollMs, TimeUnit.MILLISECONDS);
        if (shuttingDown) {
          return;
        }
      } catch (InterruptedException e) {
        log.error("Unexpected InterruptedException, ignoring: ", e);
      }
    }
  }

  public List<String> tables() {
    //TODO: Timeout should probably be user-configurable or class-level constant
    final long timeout = 10000L;
    synchronized (db) {
      long started = System.currentTimeMillis();
      long now = started;
      while (tables == null && now - started < timeout) {
        try {
          db.wait(timeout - (now - started));
        } catch (InterruptedException e) {
          // Ignore
        }
        now = System.currentTimeMillis();
      }
      if (tables == null) {
        throw new ConnectException("Tables could not be updated quickly enough.");
      }
      return tables;
    }
  }

  public void shutdown() {
    shutdownLatch.countDown();
  }

  // Update tables and return true if the
  private boolean updateTables() {
    synchronized (db) {
      final List<String> tables;
      try {
<<<<<<< HEAD
        tables = JdbcUtils.getTables(db,table_types);
=======
        tables = JdbcUtils.getTables(db);
        log.debug("Got the following tables: " + Arrays.toString(tables.toArray()));
>>>>>>> ffb60050
      } catch (SQLException e) {
        log.error("Error while trying to get updated table list, ignoring and waiting for next "
                  + "table poll interval", e);
        return false;
      }

      final List<String> filteredTables;
      if (whitelist != null) {
        filteredTables = new ArrayList<>(tables.size());
        for (String table : tables) {
          if (whitelist.contains(table)) {
            filteredTables.add(table);
          }
        }
      } else if (blacklist != null) {
        filteredTables = new ArrayList<>(tables.size());
        for (String table : tables) {
          if (!blacklist.contains(table)) {
            filteredTables.add(table);
          }
        }
      } else {
        filteredTables = tables;
      }

      if (!filteredTables.equals(this.tables)) {
        log.debug("After filtering we got tables: " + Arrays.toString(filteredTables.toArray()));
        List<String> previousTables = this.tables;
        this.tables = filteredTables;
        db.notifyAll();
        // Only return true if the table list wasn't previously null, i.e. if this was not the
        // first table lookup
        return previousTables != null;
      }

      return false;
    }
  }
}<|MERGE_RESOLUTION|>--- conflicted
+++ resolved
@@ -106,12 +106,8 @@
     synchronized (db) {
       final List<String> tables;
       try {
-<<<<<<< HEAD
         tables = JdbcUtils.getTables(db,table_types);
-=======
-        tables = JdbcUtils.getTables(db);
         log.debug("Got the following tables: " + Arrays.toString(tables.toArray()));
->>>>>>> ffb60050
       } catch (SQLException e) {
         log.error("Error while trying to get updated table list, ignoring and waiting for next "
                   + "table poll interval", e);
